--- conflicted
+++ resolved
@@ -246,11 +246,7 @@
 			ret = web.json_response({'state': TASK_STATES[task_id], 'waiting': 0})
 		now = time.time()
 		for tid, state in TASK_STATES.items():
-<<<<<<< HEAD
-			if state in ['finished', 'error', 'error-lang'] and now - state['created_at'] > 1800:
-=======
-			if state in ['finished', 'error', 'error-lang'] and now - TASK_DATA[tid]['created_at'] > 1800 :
->>>>>>> 78453229
+			if state in ['finished', 'error', 'error-lang'] and now - TASK_DATA[tid]['created_at'] > 1800:
 				# remove old tasks
 				TASK_STATES.pop(tid)
 				TASK_DATA.pop(tid)
