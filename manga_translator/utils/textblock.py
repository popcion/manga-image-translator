--- conflicted
+++ resolved
@@ -1,4 +1,4 @@
-<<<<<<< HEAD
+
 import cv2
 import numpy as np
 from typing import List, Tuple
@@ -27,7 +27,7 @@
     'ITA': 'h',
     'JPN': 'auto',
     'KOR': 'h',
-    'PLK': 'h',
+    'POL': 'h',
     'PTB': 'h',
     'ROM': 'h',
     'RUS': 'h',
@@ -389,7 +389,7 @@
                     if area > max_area:
                         max_area = area
                         # Calculate aspect ratio of this detection box
-                        # Get bounding box of detection box
+                        # Get bounding box of detection box                  
                         x_coords = line[:, 0]
                         y_coords = line[:, 1]
                         width = np.max(x_coords) - np.min(x_coords)
@@ -514,8 +514,7 @@
             sorted_regions.append(region)
     
     return sorted_regions
-
-
+    
 def _sort_panels_fill(panels: List[Tuple[int, int, int, int]], right_to_left: bool) -> List[Tuple[int, int, int, int]]:
     """Return panels in desired reading order with simplified vertical stack handling.
 
@@ -711,7 +710,6 @@
         row_id += 1
 
     return ordered
-
 
 def sort_regions(
     regions: List[TextBlock],
@@ -886,739 +884,4 @@
         put_text_with_outline(angle_text, center_x, center[1] - 10)
         put_text_with_outline(x_text, center_x, center[1] + 15)
         put_text_with_outline(y_text, center_x, center[1] + 40)
-    return canvas
-=======
-import cv2
-import numpy as np
-from typing import List, Tuple
-from shapely.geometry import Polygon, MultiPoint
-from functools import cached_property
-import copy
-import re
-import py3langid as langid
-from .panel import get_panels_from_array
-from .generic import color_difference, is_right_to_left_char, is_valuable_char
-# from ..detection.ctd_utils.utils.imgproc_utils import union_area, xywh2xyxypoly
-
-# LANG_LIST = ['eng', 'ja', 'unknown']
-# LANGCLS2IDX = {'eng': 0, 'ja': 1, 'unknown': 2}
-
-# determines render direction
-LANGUAGE_ORIENTATION_PRESETS = {
-    'CHS': 'auto',
-    'CHT': 'auto',
-    'CSY': 'h',
-    'NLD': 'h',
-    'ENG': 'h',
-    'FRA': 'h',
-    'DEU': 'h',
-    'HUN': 'h',
-    'ITA': 'h',
-    'JPN': 'auto',
-    'KOR': 'h',
-    'POL': 'h',
-    'PTB': 'h',
-    'ROM': 'h',
-    'RUS': 'h',
-    'ESP': 'h',
-    'TRK': 'h',
-    'UKR': 'h',
-    'VIN': 'h',
-    'ARA': 'hr', # horizontal reversed (right to left)
-    'FIL': 'h'
-}
-
-class TextBlock(object):
-    """
-    Object that stores a block of text made up of textlines.
-    """
-    def __init__(self, lines: List[Tuple[int, int, int, int]],
-                 texts: List[str] = None,
-                 language: str = 'unknown',
-                 font_size: float = -1,
-                 angle: float = 0,
-                 translation: str = "",
-                 fg_color: Tuple[float] = (0, 0, 0),
-                 bg_color: Tuple[float] = (0, 0, 0),
-                 line_spacing = 1.,
-                 letter_spacing = 1.,
-                 font_family: str = "",
-                 bold: bool = False,
-                 underline: bool = False,
-                 italic: bool = False,
-                 direction: str = 'auto',
-                 alignment: str = 'auto',
-                 rich_text: str = "",
-                 _bounding_rect: List = None,
-                 default_stroke_width = 0.2,
-                 font_weight = 50,
-                 source_lang: str = "",
-                 target_lang: str = "",
-                 opacity: float = 1.,
-                 shadow_radius: float = 0.,
-                 shadow_strength: float = 1.,
-                 shadow_color: Tuple = (0, 0, 0),
-                 shadow_offset: List = [0, 0],
-                 prob: float = 1,
-                 **kwargs) -> None:
-        self.lines = np.array(lines, dtype=np.int32)
-        # self.lines.sort()
-        self.language = language
-        self.font_size = round(font_size)
-        self.angle = angle
-        self._direction = direction
-
-        self.texts = texts if texts is not None else []
-        self.text = texts[0]
-        if self.text and len(texts) > 1:
-            for txt in texts[1:]:
-                first_cjk = '\u3000' <= self.text[-1] <= '\u9fff'
-                second_cjk = txt and ('\u3000' <= txt[0] <= '\u9fff')
-                if first_cjk or second_cjk :
-                    self.text += txt
-                else :
-                    self.text += ' ' + txt
-        self.prob = prob
-
-        self.translation = translation
-
-        self.fg_colors = fg_color
-        self.bg_colors = bg_color
-
-        # self.stroke_width = stroke_width
-        self.font_family: str = font_family
-        self.bold: bool = bold
-        self.underline: bool = underline
-        self.italic: bool = italic
-        self.rich_text = rich_text
-        self.line_spacing = line_spacing
-        self.letter_spacing = letter_spacing
-        self._alignment = alignment
-        self._source_lang = source_lang
-        self.target_lang = target_lang
-
-        self._bounding_rect = _bounding_rect
-        self.default_stroke_width = default_stroke_width
-        self.font_weight = font_weight
-        self.adjust_bg_color = True
-
-        self.opacity = opacity
-        self.shadow_radius = shadow_radius
-        self.shadow_strength = shadow_strength
-        self.shadow_color = shadow_color
-        self.shadow_offset = shadow_offset
-
-    @cached_property
-    def xyxy(self):
-        """Coordinates of the bounding box"""
-        x1 = self.lines[..., 0].min()
-        y1 = self.lines[..., 1].min()
-        x2 = self.lines[..., 0].max()
-        y2 = self.lines[..., 1].max()
-        return np.array([x1, y1, x2, y2]).astype(np.int32)
-
-    @cached_property
-    def xywh(self):
-        x1, y1, x2, y2 = self.xyxy
-        return np.array([x1, y1, x2-x1, y2-y1]).astype(np.int32)
-
-    @cached_property
-    def center(self) -> np.ndarray:
-        xyxy = np.array(self.xyxy)
-        return (xyxy[:2] + xyxy[2:]) / 2
-
-    @cached_property
-    def unrotated_polygons(self) -> np.ndarray:
-        polygons = self.lines.reshape(-1, 8)
-        if self.angle != 0:
-            polygons = rotate_polygons(self.center, polygons, self.angle)
-        return polygons
-
-    @cached_property
-    def unrotated_min_rect(self) -> np.ndarray:
-        polygons = self.unrotated_polygons
-        min_x = polygons[:, ::2].min()
-        min_y = polygons[:, 1::2].min()
-        max_x = polygons[:, ::2].max()
-        max_y = polygons[:, 1::2].max()
-        min_bbox = np.array([[min_x, min_y, max_x, min_y, max_x, max_y, min_x, max_y]])
-        return min_bbox.reshape(-1, 4, 2).astype(np.int64)
-
-    @cached_property
-    def min_rect(self) -> np.ndarray:
-        polygons = self.unrotated_polygons
-        min_x = polygons[:, ::2].min()
-        min_y = polygons[:, 1::2].min()
-        max_x = polygons[:, ::2].max()
-        max_y = polygons[:, 1::2].max()
-        min_bbox = np.array([[min_x, min_y, max_x, min_y, max_x, max_y, min_x, max_y]])
-        if self.angle != 0:
-            min_bbox = rotate_polygons(self.center, min_bbox, -self.angle)
-        return min_bbox.clip(0).reshape(-1, 4, 2).astype(np.int64)
-
-    @cached_property
-    def polygon_aspect_ratio(self) -> float:
-        """width / height"""
-        polygons = self.unrotated_polygons.reshape(-1, 4, 2)
-        middle_pts = (polygons[:, [1, 2, 3, 0]] + polygons) / 2
-        norm_v = np.linalg.norm(middle_pts[:, 2] - middle_pts[:, 0], axis=1)
-        norm_h = np.linalg.norm(middle_pts[:, 1] - middle_pts[:, 3], axis=1)
-        return np.mean(norm_h / norm_v)
-
-    @cached_property
-    def unrotated_size(self) -> Tuple[int, int]:
-        """Returns width and height of unrotated bbox"""
-        middle_pts = (self.min_rect[:, [1, 2, 3, 0]] + self.min_rect) / 2
-        norm_h = np.linalg.norm(middle_pts[:, 1] - middle_pts[:, 3])
-        norm_v = np.linalg.norm(middle_pts[:, 2] - middle_pts[:, 0])
-        return norm_h, norm_v
-
-    @cached_property
-    def aspect_ratio(self) -> float:
-        """width / height"""
-        return self.unrotated_size[0] / self.unrotated_size[1]
-
-    @property
-    def polygon_object(self) -> Polygon:
-        min_rect = self.min_rect[0]
-        return MultiPoint([tuple(min_rect[0]), tuple(min_rect[1]), tuple(min_rect[2]), tuple(min_rect[3])]).convex_hull
-
-    @property
-    def area(self) -> float:
-        return self.polygon_object.area
-
-    @property
-    def real_area(self) -> float:
-        lines = self.lines.reshape((-1, 2))
-        return MultiPoint([tuple(l) for l in lines]).convex_hull.area
-    
-    def normalized_width_list(self) -> List[float]:
-        polygons = self.unrotated_polygons
-        width_list = []
-        for polygon in polygons:
-            width_list.append((polygon[[2, 4]] - polygon[[0, 6]]).sum())
-        width_list = np.array(width_list)
-        width_list = width_list / np.sum(width_list)
-        return width_list.tolist()
-
-    def __len__(self):
-        return len(self.lines)
-
-    def __getitem__(self, idx):
-        return self.lines[idx]
-
-    def to_dict(self):
-        blk_dict = copy.deepcopy(vars(self))
-        return blk_dict
-
-    def get_transformed_region(self, img: np.ndarray, line_idx: int, textheight: int, maxwidth: int = None) -> np.ndarray:
-        im_h, im_w = img.shape[:2]
-
-        line = np.round(np.array(self.lines[line_idx])).astype(np.int64)
-
-        x1, y1, x2, y2 = line[:, 0].min(), line[:, 1].min(), line[:, 0].max(), line[:, 1].max()
-        x1 = np.clip(x1, 0, im_w)
-        y1 = np.clip(y1, 0, im_h)
-        x2 = np.clip(x2, 0, im_w)
-        y2 = np.clip(y2, 0, im_h)
-        img_croped = img[y1: y2, x1: x2]
-        
-        direction = 'v' if self.src_is_vertical else 'h'
-
-        src_pts = line.copy()
-        src_pts[:, 0] -= x1
-        src_pts[:, 1] -= y1
-        middle_pnt = (src_pts[[1, 2, 3, 0]] + src_pts) / 2
-        vec_v = middle_pnt[2] - middle_pnt[0]   # vertical vectors of textlines
-        vec_h = middle_pnt[1] - middle_pnt[3]   # horizontal vectors of textlines
-        norm_v = np.linalg.norm(vec_v)
-        norm_h = np.linalg.norm(vec_h)
-
-        if textheight is None:
-            if direction == 'h' :
-                textheight = int(norm_v)
-            else:
-                textheight = int(norm_h)
-        
-        if norm_v <= 0 or norm_h <= 0:
-            print('invalid textpolygon to target img')
-            return np.zeros((textheight, textheight, 3), dtype=np.uint8)
-        ratio = norm_v / norm_h
-
-        if direction == 'h' :
-            h = int(textheight)
-            w = int(round(textheight / ratio))
-            dst_pts = np.array([[0, 0], [w - 1, 0], [w - 1, h - 1], [0, h - 1]]).astype(np.float32)
-            M, _ = cv2.findHomography(src_pts, dst_pts, cv2.RANSAC, 5.0)
-            if M is None:
-                print('invalid textpolygon to target img')
-                return np.zeros((textheight, textheight, 3), dtype=np.uint8)
-            region = cv2.warpPerspective(img_croped, M, (w, h))
-        elif direction == 'v' :
-            w = int(textheight)
-            h = int(round(textheight * ratio))
-            dst_pts = np.array([[0, 0], [w - 1, 0], [w - 1, h - 1], [0, h - 1]]).astype(np.float32)
-            M, _ = cv2.findHomography(src_pts, dst_pts, cv2.RANSAC, 5.0)
-            if M is None:
-                print('invalid textpolygon to target img')
-                return np.zeros((textheight, textheight, 3), dtype=np.uint8)
-            region = cv2.warpPerspective(img_croped, M, (w, h))
-            region = cv2.rotate(region, cv2.ROTATE_90_COUNTERCLOCKWISE)
-
-        if maxwidth is not None:
-            h, w = region.shape[: 2]
-            if w > maxwidth:
-                region = cv2.resize(region, (maxwidth, h))
-
-        return region
-
-    @property
-    def source_lang(self):
-        if not self._source_lang:
-            self._source_lang = langid.classify(self.text)[0]
-        return self._source_lang
-
-    def get_translation_for_rendering(self):
-        text = self.translation
-        if self.direction.endswith('r'):
-            # The render direction is right to left so left-to-right
-            # text/number chunks need to be reversed to look normal.
-
-            text_list = list(text)
-            l2r_idx = -1
-
-            def reverse_sublist(l, i1, i2):
-                delta = i2 - i1
-                for j1 in range(i1, i2 - delta // 2):
-                    j2 = i2 - (j1 - i1) - 1
-                    l[j1], l[j2] = l[j2], l[j1]
-
-            for i, c in enumerate(text):
-                if not is_right_to_left_char(c) and is_valuable_char(c):
-                    if l2r_idx < 0:
-                        l2r_idx = i
-                elif l2r_idx >= 0 and i - l2r_idx > 1:
-                    # Reverse left-to-right characters for correct rendering
-                    reverse_sublist(text_list, l2r_idx, i)
-                    l2r_idx = -1
-            if l2r_idx >= 0 and i - l2r_idx > 1:
-                reverse_sublist(text_list, l2r_idx, len(text_list))
-
-            text = ''.join(text_list)
-        return text
-
-    @property
-    def is_bulleted_list(self):
-        """
-        A determining factor of whether we should be sticking to the strict per textline
-        text distribution when rendering.
-        """
-        if len(self.texts) <= 1:
-            return False
-
-        bullet_regexes = [
-            r'[^\w\s]', # ○ ... ○ ...
-            r'[\d]+\.', # 1. ... 2. ...
-            r'[QA]:', # Q: ... A: ...
-        ]
-        bullet_type_idx = -1
-        for line_text in self.texts:
-            for i, breg in enumerate(bullet_regexes):
-                if re.search(r'(?:[\n]|^)((?:' + breg + r')[\s]*)', line_text):
-                    if bullet_type_idx >= 0 and bullet_type_idx != i:
-                        return False
-                    bullet_type_idx = i
-        return bullet_type_idx >= 0
-
-    def set_font_colors(self, fg_colors, bg_colors):
-        self.fg_colors = np.array(fg_colors)
-        self.bg_colors = np.array(bg_colors)
-
-    def update_font_colors(self, fg_colors: np.ndarray, bg_colors: np.ndarray):
-        nlines = len(self)
-        if nlines > 0:
-            self.fg_colors += fg_colors / nlines
-            self.bg_colors += bg_colors / nlines
-
-    def get_font_colors(self, bgr=False):
-
-        frgb = np.array(self.fg_colors).astype(np.int32)
-        brgb = np.array(self.bg_colors).astype(np.int32)
-
-        if bgr:
-            frgb = frgb[::-1]
-            brgb = brgb[::-1]
-
-        if self.adjust_bg_color:
-            fg_avg = np.mean(frgb)
-            if color_difference(frgb, brgb) < 30:
-                brgb = (255, 255, 255) if fg_avg <= 127 else (0, 0, 0)
-
-        return frgb, brgb
-
-    @property
-    def direction(self):
-        """Render direction determined through used language or aspect ratio."""
-        if self._direction not in ('h', 'v', 'hr', 'vr'):
-            d = LANGUAGE_ORIENTATION_PRESETS.get(self.target_lang)
-            if d in ('h', 'v', 'hr', 'vr'):
-                return d
-
-            # 根据region中面积最大的文本框的宽高比来判断排版方向
-            if len(self.lines) > 0:
-                # 计算每个检测框的面积和宽高比
-                max_area = 0
-                largest_box_aspect_ratio = 1
-                
-                for line in self.lines:
-                    # 计算检测框的面积
-                    line_polygon = Polygon(line)
-                    area = line_polygon.area
-                    
-                    if area > max_area:
-                        max_area = area
-                        # 计算该检测框的宽高比
-                        # 获取检测框的边界框
-                        x_coords = line[:, 0]
-                        y_coords = line[:, 1]
-                        width = np.max(x_coords) - np.min(x_coords)
-                        height = np.max(y_coords) - np.min(y_coords)
-                        largest_box_aspect_ratio = width / height if height > 0 else 1
-                
-                # 根据面积最大的检测框的宽高比判断方向
-                if largest_box_aspect_ratio < 1:
-                    return 'v'
-                else:
-                    return 'h'
-            else:
-                # 如果没有lines，则使用整体的宽高比作为fallback
-                if self.aspect_ratio < 1:
-                    return 'v'
-                else:
-                    return 'h'
-        return self._direction
-
-    @property
-    def vertical(self):
-        return self.direction.startswith('v')
-
-    @property
-    def horizontal(self):
-        return self.direction.startswith('h')
-
-    @property
-    def alignment(self):
-        """Render alignment(/gravity) determined through used language."""
-        if self._alignment in ('left', 'center', 'right'):
-            return self._alignment
-        if len(self.lines) == 1:
-            return 'center'
-
-        if self.direction == 'h':
-            return 'center'
-        elif self.direction == 'hr':
-            return 'right'
-        else:
-            return 'left'
-
-        # x1, y1, x2, y2 = self.xyxy
-        # polygons = self.unrotated_polygons
-        # polygons = polygons.reshape(-1, 4, 2)
-        # print(self.polygon_aspect_ratio, self.xyxy)
-        # print(polygons[:, :, 0] - x1)
-        # print()
-        # if self.polygon_aspect_ratio < 1:
-        #     left_std = abs(np.std(polygons[:, :2, 1] - y1))
-        #     right_std = abs(np.std(polygons[:, 2:, 1] - y2))
-        #     center_std = abs(np.std(((polygons[:, :, 1] + polygons[:, :, 1]) - (y2 - y1)) / 2))
-        #     print(center_std)
-        #     print('a', left_std, right_std, center_std)
-        # else:
-        #     left_std = abs(np.std(polygons[:, ::2, 0] - x1))
-        #     right_std = abs(np.std(polygons[:, 2:, 0] - x2))
-        #     center_std = abs(np.std(((polygons[:, :, 0] + polygons[:, :, 0]) - (x2 - x1)) / 2))
-        # min_std = min(left_std, right_std, center_std)
-        # if left_std == min_std:
-        #     return 'left'
-        # elif right_std == min_std:
-        #     return 'right'
-        # else:
-        #     return 'center'
-
-    @property
-    def stroke_width(self):
-        diff = color_difference(*self.get_font_colors())
-        if diff > 15:
-            return self.default_stroke_width
-        return 0
-
-
-def rotate_polygons(center, polygons, rotation, new_center=None, to_int=True):
-    if rotation == 0:
-        return polygons
-    if new_center is None:
-        new_center = center
-    rotation = np.deg2rad(rotation)
-    s, c = np.sin(rotation), np.cos(rotation)
-    polygons = polygons.astype(np.float32)
-
-    polygons[:, 1::2] -= center[1]
-    polygons[:, ::2] -= center[0]
-    rotated = np.copy(polygons)
-    rotated[:, 1::2] = polygons[:, 1::2] * c - polygons[:, ::2] * s
-    rotated[:, ::2] = polygons[:, 1::2] * s + polygons[:, ::2] * c
-    rotated[:, 1::2] += new_center[1]
-    rotated[:, ::2] += new_center[0]
-    if to_int:
-        return rotated.astype(np.int64)
-    return rotated
-
-
-def _simple_sort(regions: List[TextBlock], right_to_left: bool) -> List[TextBlock]:
-    """
-    A simple fallback sorting logic. Sorts regions from top to bottom,
-    then by x-coordinate based on reading direction.
-    """
-    sorted_regions = []
-    # Sort primarily by the y-coordinate of the center
-    for region in sorted(regions, key=lambda r: r.center[1]):
-        for i, sorted_region in enumerate(sorted_regions):
-            # If the current region is clearly below a sorted region, continue
-            if region.center[1] > sorted_region.xyxy[3]:
-                continue
-            # If the current region is clearly above a sorted region, it means we went too far
-            if region.center[1] < sorted_region.xyxy[1]:
-                sorted_regions.insert(i, region)
-                break
-
-            # y-center of the region is within the y-range of the sorted_region, so sort by x instead
-            if right_to_left and region.center[0] > sorted_region.center[0]:
-                sorted_regions.insert(i, region)
-                break
-            if not right_to_left and region.center[0] < sorted_region.center[0]:
-                sorted_regions.insert(i, region)
-                break
-        else:
-            # If the loop finishes without breaking, append the region to the end
-            sorted_regions.append(region)
-    
-    return sorted_regions
-    
-
-def _sort_panels_fill(panels: List[Tuple[int, int, int, int]], right_to_left: bool) -> List[Tuple[int, int, int, int]]:
-    """Return panels in desired reading order.
-
-    1. Panels are processed row-by-row from top to bottom (smallest *y1* first).
-    2. Inside a row we proceed from right to left (*x1* descending when RTL, ascending otherwise).
-    3. **Key point**: when moving horizontally, every panel that *roughly* shares
-       the same x-range (both *x1* and *x2* close) with the current one is treated
-       as a vertical stack and is inserted immediately after the current panel
-       (top-to-bottom).  This mirrors how humans read stacked panels.
-
-    The logic assumes panels fill the whole page (common in manga pages).
-    """
-
-    if not panels:
-        return panels
-
-    # Make a working copy we can pop from.
-    remaining = sorted(list(panels), key=lambda p: p[1])  # sort by top-y first
-    ordered: List[Tuple[int, int, int, int]] = []
-
-    # Dynamic thresholds based on average panel size for reasonable robustness.
-    avg_w = np.mean([p[2] - p[0] for p in remaining])
-    avg_h = np.mean([p[3] - p[1] for p in remaining])
-    X_THR = max(10, avg_w * 0.1)   # panels whose x-range differs <10% width are considered same column
-    Y_THR = max(10, avg_h * 0.3)   # y-difference to decide panels are on the same row
-
-    while remaining:
-        # Start a new row from the current top-most panel
-        base_y = remaining[0][1]
-
-        # Gather all panels whose top-y 距离 base_y 不超过阈值 → 同一行
-        row = []
-        i = 0
-        while i < len(remaining):
-            if abs(remaining[i][1] - base_y) <= Y_THR:
-                row.append(remaining.pop(i))
-            else:
-                i += 1
-
-        # Sort that row right-to-left (或 LTR) 再加入
-        row.sort(key=lambda p: (-p[0] if right_to_left else p[0]))
-        ordered.extend(row)
- 
-    return ordered
-
-
-def sort_regions(
-    regions: List[TextBlock],
-    right_to_left: bool = True,
-    img: np.ndarray = None,
-    force_simple_sort: bool = False
-) -> List[TextBlock]:
-    
-    if not regions:
-        return []
-
-    # If simple sort is forced, use it and return immediately.
-    if force_simple_sort:
-        return _simple_sort(regions, right_to_left)
-
-    # 1. Panel detection + sorting within panels
-    if img is not None:
-        try:
-            panels_raw = get_panels_from_array(img, rtl=right_to_left)
-            # Convert to [x1, y1, x2, y2]
-            panels = [(x, y, x + w, y + h) for x, y, w, h in panels_raw]
-            # Use the customised sorter that keeps vertically stacked panels together.
-            panels = _sort_panels_fill(panels, right_to_left)
-
-            # Assign panel_index to each region
-            for r in regions:
-                cx, cy = r.center
-                r.panel_index = -1
-                for idx, (x1, y1, x2, y2) in enumerate(panels):
-                    if x1 <= cx <= x2 and y1 <= cy <= y2:
-                        r.panel_index = idx
-                        break
-                if r.panel_index < 0:
-                    # If not inside any panel, find the closest one
-                    dists = [
-                        ((max(x1-cx, 0, cx-x2))**2 + (max(y1-cy, 0, cy-y2))**2, i)
-                        for i, (x1, y1, x2, y2) in enumerate(panels)
-                    ]
-                    if dists:
-                        r.panel_index = min(dists)[1]
-
-            # Group by panel_index, then recursively call sort_regions (without img for coordinate sorting)
-            grouped = {}
-            for r in regions:
-                grouped.setdefault(r.panel_index, []).append(r)
-            
-            sorted_all = []
-            # Ensure panels that couldn't be assigned are handled (e.g., panel_index=-1)
-            # and sorted based on their panel index.
-            for pi in sorted(grouped.keys()):
-                panel_sorted = sort_regions(grouped[pi], right_to_left, img=None, force_simple_sort=False)
-                sorted_all += panel_sorted
-            return sorted_all
-            
-        except (cv2.error, MemoryError, Exception) as e:
-            # When panel detection fails, use simple sort, log a warning but continue translation.
-            from ..utils import get_logger
-            logger = get_logger('textblock')
-            logger.warning(f'Panel detection failed ({e.__class__.__name__}: {str(e)[:100]}), using simple text sorting')
-            
-            # Use the simple sorting logic as a fallback.
-            return _simple_sort(regions, right_to_left)
-
-    # 2. Smart sorting (if img is None and not forced simple)
-    xs = [r.center[0] for r in regions]
-    ys = [r.center[1] for r in regions]
-    
-    # 改进的分散度计算：使用标准差
-    if len(regions) > 1:
-        x_std = np.std(xs) if len(xs) > 1 else 0
-        y_std = np.std(ys) if len(ys) > 1 else 0
-        
-        # 使用标准差比值来判断排列方向
-        is_horizontal = x_std > y_std
-    else:
-        # 只有一个文本块时，默认为纵向
-        is_horizontal = False
-
-    sorted_regions = []
-    if is_horizontal:
-        # 横向更分散：先 x 再 y
-        primary = sorted(regions, key=lambda r: -r.center[0] if right_to_left else r.center[0])
-        group, prev = [], None
-        for r in primary:
-            cx = r.center[0]
-            if prev is not None and abs(cx - prev) > 20:
-                group.sort(key=lambda r: r.center[1])
-                sorted_regions += group
-                group = []
-            group.append(r)
-            prev = cx
-        if group:
-            group.sort(key=lambda r: r.center[1])
-            sorted_regions += group
-    else:
-        # 纵向更分散：先 y 再 x
-        primary = sorted(regions, key=lambda r: r.center[1])
-        group, prev = [], None
-        for r in primary:
-            cy = r.center[1]
-            if prev is not None and abs(cy - prev) > 15:
-                group.sort(key=lambda r: -r.center[0] if right_to_left else r.center[0])
-                sorted_regions += group
-                group = []
-            group.append(r)
-            prev = cy
-        if group:
-            group.sort(key=lambda r: -r.center[0] if right_to_left else r.center[0])
-            sorted_regions += group
-    
-    return sorted_regions
-
-
-def visualize_textblocks(canvas: np.ndarray, blk_list: List[TextBlock], show_panels: bool = False, img_rgb: np.ndarray = None, right_to_left: bool = True):
-    lw = max(round(sum(canvas.shape) / 2 * 0.003), 2)  # line width
-    
-    # Panel detection and drawing
-    panels = None
-    if show_panels and img_rgb is not None:
-        try:
-            panels_raw = get_panels_from_array(img_rgb, rtl=right_to_left)
-            panels = [(x, y, x + w, y + h) for x, y, w, h in panels_raw]
-            # Use the customised sorter that keeps vertically stacked panels together.
-            panels = _sort_panels_fill(panels, right_to_left)
-            
-            # Draw panel boxes and order
-            for panel_idx, (x1, y1, x2, y2) in enumerate(panels):
-                cv2.rectangle(canvas, (x1, y1), (x2, y2), (255, 0, 255), lw)  # Magenta color for panels
-                # Put panel number inside the box with deep blue color for better visibility and aesthetics
-                cv2.putText(canvas, str(panel_idx), (x1+5, y1+60), cv2.FONT_HERSHEY_SIMPLEX, 
-                           lw/2, (200, 100, 0), max(lw-1, 1), cv2.LINE_AA)
-        except Exception as e:
-            from ..utils import get_logger
-            logger = get_logger('textblock')
-            logger.warning(f'Panel visualization failed: {e}')
-    
-    for i, blk in enumerate(blk_list):
-        bx1, by1, bx2, by2 = blk.xyxy
-        cv2.rectangle(canvas, (bx1, by1), (bx2, by2), (127, 255, 127), lw)
-        for j, line in enumerate(blk.lines):
-            cv2.putText(canvas, str(j), line[0], cv2.FONT_HERSHEY_SIMPLEX, 0.7, (255,127,0), 1)
-            cv2.polylines(canvas, [line], True, (0,127,255), 2)
-        cv2.polylines(canvas, [blk.min_rect], True, (127,127,0), 2)
-        cv2.putText(canvas, str(i), (bx1, by1 + lw), 0, lw / 3, (255,127,127), max(lw-1, 1), cv2.LINE_AA)
-        center = [int((bx1 + bx2)/2), int((by1 + by2)/2)]
-        
-        angle_text = 'a: %.2f' % blk.angle
-        x_text = 'x: %s' % bx1
-        y_text = 'y: %s' % by1
-        
-        # 添加描边效果，文本居中
-        def put_text_with_outline(text, center_x, y, font_size=0.8, thickness=2, color=(127,127,255)):
-            
-            (text_width, text_height), baseline = cv2.getTextSize(
-                text, cv2.FONT_HERSHEY_SIMPLEX, font_size, thickness)
-            text_x = center_x - text_width // 2
-            
-            # 绘制描边
-            for dx, dy in [(-1,-1), (-1,1), (1,-1), (1,1), (-2,0), (2,0), (0,-2), (0,2)]:
-                cv2.putText(canvas, text, (text_x+dx, y+dy), 
-                          cv2.FONT_HERSHEY_SIMPLEX, font_size, (35,24,22), thickness)
-            # 绘制原始颜色的主文本
-            cv2.putText(canvas, text, (text_x, y), 
-                      cv2.FONT_HERSHEY_SIMPLEX, font_size, color, thickness)
-        
-        # 在文本框水平中央位置绘制带描边的文本
-        center_x = center[0]  
-        put_text_with_outline(angle_text, center_x, center[1] - 10)
-        put_text_with_outline(x_text, center_x, center[1] + 15)
-        put_text_with_outline(y_text, center_x, center[1] + 40)
-    return canvas
->>>>>>> 9064c74a
+    return canvas